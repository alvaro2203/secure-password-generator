---
import Analytics from "@vercel/analytics/astro";
export interface Props {
  title?: string;
  description?: string;
}

const {
  title = "Secure Password Generator - Create Strong, Secure Passwords Online",
  description = "Secure Password Generator – Create Strong, Cryptographically Secure Passwords Online.",
} = Astro.props;
---

<!doctype html>
<html lang="en" class="scroll-smooth">
  <head>
    <meta charset="UTF-8" />
    <meta name="viewport" content="width=device-width, initial-scale=1.0" />
    <link rel="icon" type="image/svg+xml" href="/favicon.svg" />
    <meta name="generator" content={Astro.generator} />
<<<<<<< HEAD

=======
    <meta name="google-site-verification" content="8GQiwcXxPQOWT8cLHZJe41gJFEHcG4igmlXWcPnJZnQ" />
    
>>>>>>> 8c7a8df6
    <!-- SEO Meta Tags -->
    <title>{title}</title>
    <meta name="description" content={description} />
    <meta
      name="keywords"
      content="password generator, secure password, strong password, random password, cryptography, online security, password strength, password creator, secure password maker, free password generator"
    />
    <meta name="author" content="Secure Password Generator" />
    <meta name="robots" content="index, follow" />
    <link
      rel="canonical"
      href="https://secure-password-generator-coral.vercel.app"
    />

    <!-- Open Graph / Facebook -->
    <meta property="og:type" content="website" />
    <meta
      property="og:url"
      content="https://secure-password-generator-coral.vercel.app"
    />
    <meta property="og:title" content={title} />
    <meta property="og:description" content={description} />
    <meta
      property="og:image"
      content="https://secure-password-generator-coral.vercel.app/og-image.jpg"
    />
    <meta property="og:site_name" content="Secure Password Generator" />
    <meta property="og:locale" content="en_US" />

    <!-- Twitter -->
    <meta name="twitter:card" content="summary_large_image" />
    <meta
      name="twitter:url"
      content="https://secure-password-generator-coral.vercel.app"
    />
    <meta name="twitter:title" content={title} />
    <meta name="twitter:description" content={description} />
    <meta
      name="twitter:image"
      content="https://secure-password-generator-coral.vercel.app/twitter-image.jpg"
    />
    <meta name="twitter:creator" content="@passwordgen" />

    <!-- Additional SEO -->
    <meta name="application-name" content="Secure Password Generator" />
    <meta name="apple-mobile-web-app-title" content="Password Generator" />
    <meta name="apple-mobile-web-app-capable" content="yes" />
    <meta name="apple-mobile-web-app-status-bar-style" content="default" />
    <meta name="format-detection" content="telephone=no" />

    <!-- Structured Data -->
    <script type="application/ld+json">
      {
        "@context": "https://schema.org",
        "@type": "WebApplication",
        "name": "Secure Password Generator",
        "description": "Secure Password Generator – Create Strong, Cryptographically Secure Passwords Online",
        "url": "https://secure-password-generator-coral.vercel.app",
        "applicationCategory": "SecurityApplication",
        "operatingSystem": "Any",
        "permissions": "none",
        "offers": {
          "@type": "Offer",
          "price": "0",
          "priceCurrency": "USD"
        },
        "featureList": [
          "Customizable password length",
          "Multiple character sets",
          "Password strength analysis",
          "Clipboard integration",
          "Dark/light theme support",
          "Offline functionality"
        ]
      }
    </script>

    <!-- Fonts -->
    <link rel="preconnect" href="https://fonts.googleapis.com" />
    <link rel="preconnect" href="https://fonts.gstatic.com" crossorigin />
    <link
      href="https://fonts.googleapis.com/css2?family=Inter:wght@300;400;500;600;700&display=swap"
      rel="stylesheet"
    />

    <!-- Theme Color -->
    <meta name="theme-color" content="#8B5CF6" />
    <meta name="msapplication-TileColor" content="#8B5CF6" />
    <meta name="msapplication-config" content="/browserconfig.xml" />

    <!-- PWA Manifest -->
    <link rel="manifest" href="/manifest.webmanifest" />

    <!-- Prevent indexing of development builds -->
    <!-- <meta name="robots" content="noindex, nofollow" /> -->
  </head>
  <body
    class="font-sans antialiased bg-gray-50 dark:bg-gray-900 text-gray-900 dark:text-gray-100 transition-colors duration-300"
  >
    <slot />
    <Analytics />
    <!-- Global Scripts -->
    <script>
      // Prevent Flash of Unstyled Content (FOUC)
      document.documentElement.classList.add("loading");

      // Remove loading class after page loads
      window.addEventListener("load", () => {
        document.documentElement.classList.remove("loading");
      });

      // Enhanced focus management for accessibility
      document.addEventListener("keydown", (e) => {
        if (e.key === "Tab") {
          document.body.classList.add("user-is-tabbing");
        }
      });

      document.addEventListener("mousedown", () => {
        document.body.classList.remove("user-is-tabbing");
      });
    </script>
  </body>
</html>

<style is:global>
  /* Loading state styles */
  .loading {
    opacity: 0;
  }

  .loading body {
    visibility: hidden;
  }

  /* Enhanced focus styles for accessibility */
  .user-is-tabbing *:focus {
    outline: 2px solid #8b5cf6 !important;
    outline-offset: 2px !important;
  }

  /* Smooth scrolling */
  html {
    scroll-behavior: smooth;
  }

  /* Custom scrollbar */
  ::-webkit-scrollbar {
    width: 8px;
    height: 8px;
  }

  ::-webkit-scrollbar-track {
    background: #f1f5f9;
  }

  ::-webkit-scrollbar-thumb {
    background: #cbd5e1;
    border-radius: 4px;
  }

  ::-webkit-scrollbar-thumb:hover {
    background: #94a3b8;
  }

  .dark ::-webkit-scrollbar-track {
    background: #1e293b;
  }

  .dark ::-webkit-scrollbar-thumb {
    background: #475569;
  }

  .dark ::-webkit-scrollbar-thumb:hover {
    background: #64748b;
  }

  /* Animation utilities */
  @keyframes fadeIn {
    from {
      opacity: 0;
    }
    to {
      opacity: 1;
    }
  }

  @keyframes slideUp {
    from {
      transform: translateY(10px);
      opacity: 0;
    }
    to {
      transform: translateY(0);
      opacity: 1;
    }
  }

  @keyframes pulseSubtle {
    0%,
    100% {
      opacity: 1;
    }
    50% {
      opacity: 0.8;
    }
  }

  /* Focus trap for modals */
  .focus-trap {
    position: fixed;
    inset: 0;
    z-index: 50;
    display: flex;
    align-items: center;
    justify-content: center;
    background-color: rgba(0, 0, 0, 0.5);
    backdrop-filter: blur(4px);
  }

  /* Reduced motion */
  @media (prefers-reduced-motion: reduce) {
    *,
    *::before,
    *::after {
      animation-duration: 0.01ms !important;
      animation-iteration-count: 1 !important;
      transition-duration: 0.01ms !important;
      scroll-behavior: auto !important;
    }
  }

  /* High contrast mode */
  @media (prefers-contrast: high) {
    :root {
      --tw-prose-body: theme("colors.gray.900");
      --tw-prose-headings: theme("colors.gray.900");
    }
  }
</style><|MERGE_RESOLUTION|>--- conflicted
+++ resolved
@@ -18,12 +18,7 @@
     <meta name="viewport" content="width=device-width, initial-scale=1.0" />
     <link rel="icon" type="image/svg+xml" href="/favicon.svg" />
     <meta name="generator" content={Astro.generator} />
-<<<<<<< HEAD
-
-=======
-    <meta name="google-site-verification" content="8GQiwcXxPQOWT8cLHZJe41gJFEHcG4igmlXWcPnJZnQ" />
-    
->>>>>>> 8c7a8df6
+    <meta name="google-site-verification" content="8GQiwcXxPQOWT8cLHZJe41gJFEHcG4igmlXWcPnJZnQ" /
     <!-- SEO Meta Tags -->
     <title>{title}</title>
     <meta name="description" content={description} />
